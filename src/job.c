--- conflicted
+++ resolved
@@ -145,123 +145,8 @@
 
 int job_do_unlink(const char *path)
 {
-<<<<<<< HEAD
     int res, sync;
     char *pr;
-=======
-    struct job *j;
-
-    j = malloc(sizeof (struct job));
-    if (!j) {
-        errno = ENOMEM;
-        return -1;
-    }
-    JOB_INIT(j);
-
-    j->op = op;
-    j->path = strdup(path);
-    if (!j->path) {
-        free(j);
-        return -1;
-    }
-
-    if (has_lock(path, LOCK_TRANSFER)) {
-        DEBUG("aborting current transfer\n");
-        transfer_abort();
-    }
-
-    return schedule_job(j);
-}
-
-static int do_job_rename(struct job *j, int do_remote)
-{
-    int res;
-    int sync;
-    int keep;
-    char *from, *to;
-
-    /* do in cache */
-    if (!do_remote) {
-        from = cache_path(j->path);
-        to = cache_path(j->sparam1);
-
-        db_delete_path(j->sparam1);
-
-        /* store jobs from queue so db_rename_* won't miss them */
-        job_store_queue();
-
-        if (is_dir(from)) {
-            DEBUG("renaming directory %s -> %s\n", from, to);
-            sync_delete_dir(j->sparam1);
-            sync_rename_dir(j->path, j->sparam1);
-            db_rename_dir(j->path, j->sparam1);
-        }
-        else {
-            DEBUG("renaming file %s -> %s\n", from, to);
-            sync_delete_file(j->sparam1);
-            sync_rename_file(j->path, j->sparam1);
-            db_rename_file(j->path, j->sparam1);
-            if (has_lock(j->path, LOCK_OPEN)) {
-                remove_lock(j->path, LOCK_OPEN);
-                set_lock(j->sparam1, LOCK_OPEN);
-            }
-        }
-    }
-    else {
-        from = remote_path(j->path);
-        to = remote_path(j->sparam1);
-
-        if (has_lock(j->sparam1, LOCK_TRANSFER)) {
-            transfer_abort();
-        }
-        else if (has_lock(j->path, LOCK_TRANSFER)) {
-            transfer_rename(j->sparam1, 1);
-        }
-        else if ((sync = sync_get(j->sparam1)) == SYNC_NEW || sync == SYNC_MOD) {
-            conflict_handle(j, &keep);
-            if (keep == CONFLICT_KEEP_REMOTE) {
-                char *to_alt;
-                if ((to_alt = conflict_path(to)) == NULL) {
-                    free(from);
-                    free(to);
-                    errno = ENOMEM;
-                    return -1;
-                }
-                free(to);
-                to = to_alt;
-            }
-        }
-    }
-
-    if (do_remote && is_dir(from)) {
-        res = rename(from, to);
-        transfer_rename_dir(j->path, j->sparam1);
-    }
-    else {
-        res = rename(from, to);
-    }
-
-
-    free(from);
-    free(to);
-    return res;
-}
-
-int do_job(struct job *j, int do_remote)
-{
-    int res;
-    char *path;
-    int sync;
-
-    path = (do_remote) ? remote_path(j->path) : cache_path(j->path);
-
-    switch (j->op) {
-        case JOB_RENAME:
-            if (!j->sparam1)
-                return -1;
-            res = do_job_rename(j, do_remote);
-            break;
->>>>>>> 4b9d7541
 
     pr = remote_path(path, strlen(path));
             if (do_remote) {
