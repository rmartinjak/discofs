--- conflicted
+++ resolved
@@ -8,78 +8,110 @@
 
 #include "fs2go.h"
 #include "log.h"
-#include "funcs.h"
 #include "queue.h"
-#include "sync.h"
 #include "db.h"
-#include "lock.h"
-#include "worker.h"
-#include "transfer.h"
-#include "conflict.h"
 
-#include <errno.h>
-#include <unistd.h>
 #include <pthread.h>
 
-#if HAVE_SETXATTR
-#include <attr/xattr.h>
-#endif
+/*=============*/
+/* DEFINITIONS */
+/*=============*/
 
 extern struct options fs2go_options;
 
-static int q_find_job(const void *path, const void *job, void *opmask);
-static int do_job_rename(struct job *j, int do_remote);
+static queue job_queue = QUEUE_INIT;
+pthread_mutex_t m_job_queue = PTHREAD_MUTEX_INITIALIZER;
 
 
-<<<<<<< HEAD
-static queue q_low = QUEUE_INIT;
-static queue q_mid = QUEUE_INIT;
-static queue q_high = QUEUE_INIT;
+/*-------------------*/
+/* static prototypes */
+/*-------------------*/
 
-pthread_mutex_t m_q_low = PTHREAD_MUTEX_INITIALIZER;
-pthread_mutex_t m_q_mid = PTHREAD_MUTEX_INITIALIZER;
-pthread_mutex_t m_q_high = PTHREAD_MUTEX_INITIALIZER;
-=======
-queue *job_queue = NULL;
-pthread_mutex_t m_job_queue = PTHREAD_MUTEX_INITIALIZER;
->>>>>>> a3e7b130
+static job_id job_new_id(void);
 
-void free_job(void *p)
+
+/*==================*/
+/* STATIC FUNCTIONS */
+/*==================*/
+
+static job_id job_new_id(void)
+{
+    static job_id new_id = 1;
+    static pthread_mutex_t m_new_id = PTHREAD_MUTEX_INITIALIZER;
+
+    job_id id;
+
+    pthread_mutex_lock(&m_new_id);
+    id = new_id++;
+    pthread_mutex_unlock(&m_new_id);
+
+    return id;
+}
+
+
+/*====================*/
+/* EXPORTED FUNCTIONS */
+/*====================*/
+
+void job_free(void *p)
 {
     struct job *j = (struct job *)p;
 
-#define FREE(p) { free(p); p = NULL; }
+#define FREE(p) free(p), p = NULL
     FREE(j->path);
     FREE(j->sparam1);
     FREE(j->sparam2);
 #undef FREE
 }
 
-void free_job2(void *p)
+void job_free2(void *p)
 {
     free_job(p);
     free(p);
 }
 
-int job_init_queue(void)
+struct job *job_create(job_op op, const char *path, job_param n1, job_param n2, const char *s1, const char *s2)
 {
-    job_queue = q_init();
+    struct job *j = malloc(sizeof (struct job));
 
-    if (!job_queue)
-        return -1;
+    if (j) {
+        j->path = strdup(path);
+        j->sparam1 = (s1) ? strdup(s1) : NULL;
+        j->sparam2 = (s2) ? strdup(s2) : NULL;
 
-    return 0;
+        /* if any strdup() failed, free alloc'd memory and return NULL */
+        if (!j->path || (s1 && !j->sparam1) || (s2 && !j->sparam2)) {
+            free(j->path), free(j->sparam1), free(j->sparam2);
+            free(j);
+            return NULL;
+        }
+
+        j->id = job_new_id();
+        j->op = op;
+        j->nparam1 = n1;
+        j->nparam2 = n2;
+    }
+
+    return j;
 }
 
-/* ====== STORE JOBS IN DB ====== */
+int job_schedule(job_op op, const char *path, job_param n1, job_param n2, const char *s1, const char *s2)
+{
+    int prio;
+    struct job *j = job_create(op, path, n1, n2, s1, s2);
+
+    prio = OP_PRIO(op);
+}
+
+/* store jobs in db */
 int job_store(void)
 {
     struct job *j;
     int res = DB_OK;
 
-    while (res == DB_OK && !q_empty(job_queue)) {
+    while (res == DB_OK && !q_empty(&job_queue)) {
         pthread_mutex_lock(&m_job_queue);
-        j = q_dequeue(job_queue);
+        j = q_dequeue(&job_queue);
         pthread_mutex_unlock(&m_job_queue);
         res = db_store_job(j);
         free_job2(j);
@@ -90,322 +122,4 @@
     }
 
     return 0;
-}
-
-
-/* may not be called with JOB_PUSH or JOB_PULL, these should be scheduled */
-int job(int op, const char *path, job_param p1, jobp_t p2, const char *sp1, const char *sp2)
-{
-    int res;
-    struct job *j;
-
-    if (op == JOB_PUSH || op == JOB_PULL) {
-        return schedule_pp(path, op);
-    }
-
-    j = malloc(sizeof (struct job));
-    if (!j) {
-        errno = ENOMEM;
-        return -1;
-    }
-    JOB_INIT(j);
-
-    j->op = op;
-    j->param1 = p1;
-    j->param2 = p2;
-
-    if (!path || strcmp(path, "") == 0)
-        FATAL("calling job() without path?\n");
-
-    STRDUP(j->path, path);
-
-    if (sp1) {
-        STRDUP(j->sparam1, sp1);
-    }
-    if (sp2) {
-        STRDUP(j->sparam2, sp2);
-    }
-
-    if (ONLINE) {
-        /* if the target is currently being transferred, rename and unlink must be treated differently */
-        if (has_lock(j->path, LOCK_TRANSFER)) {
-            switch (j->op) {
-                case JOB_RENAME:
-                    /* change transfer destination */
-
-                case JOB_UNLINK:
-                    /* abort transfer */
-                    transfer_abort();
-                    remove_lock(j->path, LOCK_TRANSFER);
-                    delete_jobs(j->path, JOB_PUSH | JOB_PULL);
-                    /* execute job and ignore return value */
-                    do_job_cache(j);
-                    do_job_remote(j);
-                    free_job2(j);
-                    return 0;
-            }
-        }
-        res = do_job_cache(j);
-        res = do_job_remote(j);
-        free_job2(j);
-    }
-    else {
-        res = do_job_cache(j);
-        res = schedule_job(j);
-    }
-
-    return res;
-}
-
-<<<<<<< HEAD
-int job_do_unlink(const char *path)
-=======
-static int q_find_job(const void *path, const void *job, void *opmask)
-{
-    char *p = (char *)path;
-    struct job *j = (struct job *)job;
-    int op = *((int *)opmask);
-
-    if (op != JOB_ANY && !(j->op & op))
-        return -1;
-
-    return strcmp(p, j->path);
-}
-
-int has_job(const char *path, int opmask)
-{
-    if (q_contains2(job_queue, path, q_find_job, &opmask))
-        return 1;
-    return db_has_job(path, opmask);
-}
-
-int delete_jobs(const char *path, int opmask)
-{
-    struct job *j;
-
-    if (has_job(path, opmask)) {
-        while ((j = q_dequeue(job_queue))) {
-            if (strcmp(j->path, path) || opmask == JOB_ANY || !(opmask & j->op)) {
-                DEBUG("storing job in db\n");
-                db_store_job(j);
-            }
-            free_job2(j);
-        }
-    }
-
-    return db_delete_jobs(path, opmask);
-}
-
-int schedule_job(struct job *j)
-{
-
-    switch (j->op) {
-        case 0:
-            return 0;
-        case JOB_PULL:
-        case JOB_PUSH:
-            j->prio = PRIO_LOW;
-            break;
-        case JOB_RENAME:
-        case JOB_UNLINK:
-            j->prio = PRIO_HIGH;
-            break;
-        default:
-            j->prio = PRIO_MID;
-    }
-
-    pthread_mutex_lock(&m_job_queue);
-    q_enqueue(job_queue, j);
-    pthread_mutex_unlock(&m_job_queue);
-
-    worker_wakeup();
-    return 0;
-}
-
-/* shortcut for scheduling push(attr)/pull(attr) jobs via macros schedule_push() etc. */
-int schedule_pp(const char *path, int op)
-{
-    struct job *j;
-
-    j = malloc(sizeof (struct job));
-    if (!j) {
-        errno = ENOMEM;
-        return -1;
-    }
-    JOB_INIT(j);
-
-    j->op = op;
-    j->path = strdup(path);
-    if (!j->path) {
-        free(j);
-        return -1;
-    }
-
-    if (has_lock(path, LOCK_TRANSFER)) {
-        DEBUG("aborting current transfer\n");
-        transfer_abort();
-    }
-
-    return schedule_job(j);
-}
-
-static int do_job_rename(struct job *j, int do_remote)
-{
-    int res;
-    int sync;
-    int keep;
-    char *from, *to;
-
-    /* do in cache */
-    if (!do_remote) {
-        from = cache_path(j->path);
-        to = cache_path(j->sparam1);
-
-        db_delete_path(j->sparam1);
-
-        /* store jobs from queue so db_rename_* won't miss them */
-        job_store_queue();
-
-        if (is_dir(from)) {
-            DEBUG("renaming directory %s -> %s\n", from, to);
-            sync_delete_dir(j->sparam1);
-            sync_rename_dir(j->path, j->sparam1);
-            db_rename_dir(j->path, j->sparam1);
-        }
-        else {
-            DEBUG("renaming file %s -> %s\n", from, to);
-            sync_delete_file(j->sparam1);
-            sync_rename_file(j->path, j->sparam1);
-            db_rename_file(j->path, j->sparam1);
-            if (has_lock(j->path, LOCK_OPEN)) {
-                remove_lock(j->path, LOCK_OPEN);
-                set_lock(j->sparam1, LOCK_OPEN);
-            }
-        }
-    }
-    else {
-        from = remote_path(j->path);
-        to = remote_path(j->sparam1);
-
-        if (has_lock(j->sparam1, LOCK_TRANSFER)) {
-            transfer_abort();
-        }
-        else if (has_lock(j->path, LOCK_TRANSFER)) {
-            transfer_rename(j->sparam1, 1);
-        }
-        else if ((sync = sync_get(j->sparam1)) == SYNC_NEW || sync == SYNC_MOD) {
-            conflict_handle(j, &keep);
-            if (keep == CONFLICT_KEEP_REMOTE) {
-                char *to_alt;
-                if ((to_alt = conflict_path(to)) == NULL) {
-                    free(from);
-                    free(to);
-                    errno = ENOMEM;
-                    return -1;
-                }
-                free(to);
-                to = to_alt;
-            }
-        }
-    }
-
-    if (do_remote && is_dir(from)) {
-        res = rename(from, to);
-        transfer_rename_dir(j->path, j->sparam1);
-    }
-    else {
-        res = rename(from, to);
-    }
-
-
-    free(from);
-    free(to);
-    return res;
-}
-
-int do_job(struct job *j, int do_remote)
->>>>>>> a3e7b130
-{
-    int res, sync;
-    char *pr;
-
-    pr = remote_path(path, strlen(path));
-            if (do_remote) {
-                sync = sync_get(j->path);
-
-                /* this would be a conflict! don't delete but pull */
-                if (sync == SYNC_MOD) {
-                    schedule_pull(j->path);
-                    return 0;
-                }
-                else if (sync == SYNC_NOT_FOUND) {
-                    db_delete_path(j->path);
-                    return 0;
-                }
-                else {
-                    db_delete_path(j->path);
-                    res = unlink(path);
-                    delete_jobs(j->path, JOB_PULL);
-                    free(path);
-                    return res;
-                }
-            }
-            else {
-                res = unlink(path);
-                delete_jobs(j->path, JOB_PUSH);
-            }
-}
-
-int do_job(struct job *j, int do_remote)
-{
-    int res;
-    char *path;
-    int sync;
-
-    path = (do_remote) ? remote_path(j->path, strlen(j->path)) : cache_path(j->path, strlen(j->path));
-
-    switch (j->op) {
-        case JOB_RENAME:
-            if (!j->sparam1)
-                return -1;
-            res = do_job_rename(j, do_remote);
-            break;
-
-        case JOB_UNLINK:
-            break;
-
-        case JOB_SYMLINK:
-            res = symlink(j->sparam1, path);
-            break;
-
-        case JOB_MKDIR:
-            res = mkdir(path, (mode_t)j->param1);
-            break;
-
-        case JOB_RMDIR:
-            res = rmdir(path);
-            break;
-
-        case JOB_CHMOD:
-            if (!do_remote || !(fs2go_options.copyattr & COPYATTR_NO_MODE))
-                res = chmod(path, (mode_t)j->param1);
-            else
-                res = 0;
-            break;
-
-        case JOB_CHOWN:
-
-    }
-
-    /* ignore ENOENT error when performing remote job.
-       (mode and ownership will be set after transfer is finished */
-    if (do_remote && res && errno == ENOENT)
-        res = 0;
-
-    if (do_remote && !res && !has_job(j->path, JOB_ANY)) {
-        sync_set(j->path);
-    }
-
-    free(path);
-    return res;
-}
+}